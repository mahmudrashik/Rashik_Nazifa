--- conflicted
+++ resolved
@@ -6,8 +6,6 @@
 {
     public class SnapGame
     {
-<<<<<<< HEAD
-=======
         public static void LoadResources()
         {
             Bitmap cards;
@@ -15,9 +13,6 @@
             SwinGame.BitmapSetCellDetails (cards, 82, 110, 13, 5, 53);      // set the cells in the bitmap to match the cards
         }
 
-        private static Card _testCard = Card.RandomCard();
-
->>>>>>> 43d54922
         public static void Main()
         {
             //Open the game window
@@ -41,18 +36,14 @@
 					testCard = myDeck.Draw ();
                 }
 
-<<<<<<< HEAD
-				SwinGame.DrawText ("Card generated was: " + testCard.ToString (), Color.RoyalBlue, 0, 20);
-=======
                 //turn over the card on F press
                 if (SwinGame.KeyTyped(KeyCode.vk_f))
                 {
                     _testCard.TurnOver();
                 }
 
-                SwinGame.DrawText ("Card generated was: " + _testCard.ToString (), Color.RoyalBlue, 0, 20);
-                SwinGame.DrawCell (SwinGame.BitmapNamed ("Cards"), _testCard.CardIndex, 160, 50);
->>>>>>> 43d54922
+                SwinGame.DrawText ("Card generated was: " + testCard.ToString (), Color.RoyalBlue, 0, 20);
+                SwinGame.DrawCell (SwinGame.BitmapNamed ("Cards"), testCard.CardIndex, 160, 50);
 
                 //Clear the screen and draw the framerate
                 SwinGame.DrawFramerate(0,0);
