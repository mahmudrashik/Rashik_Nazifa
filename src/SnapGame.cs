--- conflicted
+++ resolved
@@ -42,7 +42,6 @@
 			Card top = myGame.TopCard;
 			if (top != null)
 			{
-<<<<<<< HEAD
 				SwinGame.DrawText ("Top Card is " + top.ToString (),
 
 				Color.RoyalBlue, "GameFont", 0, 20);
@@ -51,7 +50,6 @@
 
 				SwinGame.DrawText ("Player 2 score: " +myGame.Score(1), Color.RoyalBlue, "GameFont", 0, 40);
 			SwinGame.DrawCell (SwinGame.BitmapNamed ("Cards"), 52, 160, 50);
-=======
 				SwinGame.DrawText ("Top Card is " + top.ToString (), Color.RoyalBlue, 0, 20);
 				SwinGame.DrawText ("Player 1 score: " + myGame.Score(0), Color.RoyalBlue, 0, 30);
 				SwinGame.DrawText ("Player 2 score: " + myGame.Score(1), Color.RoyalBlue, 0, 40);
@@ -64,7 +62,6 @@
 
 			// Draw the back of the cards... to represent the deck
 SwinGame.DrawCell (SwinGame.BitmapNamed ("Cards"),52, 155, 153);
->>>>>>> 4b8665aa
 
 			//Draw onto the screen
 			SwinGame.RefreshScreen(60);
@@ -99,5 +96,4 @@
 				UpdateGame (myGame);
             }
         }
-    }
-}+    }